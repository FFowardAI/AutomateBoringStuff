--- conflicted
+++ resolved
@@ -1,20 +1,3 @@
-<<<<<<< HEAD
-import React, { useState, useRef, useCallback, useEffect } from "react";
-import ReactDOM from "react-dom/client";
-import { AnimatePresence, motion } from "framer-motion";
-import "./main.css";
-import { EmptyView } from "./components/EmptyView";
-import { RecordingView } from "./components/RecordingView";
-import { PermissionGuideView } from "./components/PermissionGuideView";
-import { RandomClickView } from "./components/RandomClickView";
-
-type ViewState =
-  | "empty"
-  | "permissionNeeded"
-  | "capturing"
-  | "recording"
-  | "randomClick"; // ← add
-=======
 import React, { useState, useRef, useCallback, useEffect } from 'react'
 import ReactDOM from 'react-dom/client'
 import { AnimatePresence, motion } from 'framer-motion'
@@ -25,117 +8,10 @@
 // import { PermissionGuideView } from './components/PermissionGuideView'
 
 type ViewState = 'empty' | 'recording' | 'error'; // Simplified states
->>>>>>> 67f30503
 
 const App: React.FC = () => {
   const [viewState, setViewState] = useState<ViewState>("empty");
   const [screenshots, setScreenshots] = useState<string[]>([]);
-<<<<<<< HEAD
-  const [items, setItems] = useState<string[]>([]);
-  const streamRef = useRef<MediaStream | null>(null);
-  const videoRef = useRef<HTMLVideoElement | null>(null);
-
-  // on mount, scrape the page for clickable selectors (or IDs, text, whatever)
-  useEffect(() => {
-    chrome.tabs.query({ active: true, currentWindow: true }, (tabs: any[]) => {
-      const tabId = tabs[0]?.id;
-      if (!tabId) return;
-      chrome.scripting.executeScript(
-        {
-          target: { tabId },
-          world: "MAIN",
-          func: () => {
-            // build an array of CSS‐selectors or identifier strings
-            const sel = [
-              "a[href]",
-              "button",
-              'input[type="button"]',
-              'input[type="submit"]',
-              "[role=button]",
-              "[onclick]",
-            ].join(",");
-            return Array.from(document.querySelectorAll<HTMLElement>(sel)).map(
-              (el) => {
-                // here we return a unique selector or descriptor
-                const id = el.id ? `#${el.id}` : "";
-                const txt = (el.textContent || "").trim().slice(0, 20);
-                return `${el.tagName.toLowerCase()}${id}${
-                  txt ? ` "${txt}"` : ""
-                }`;
-              }
-            );
-          },
-        },
-        (res: any[]) => setItems(res?.[0]?.result || [])
-      );
-    });
-  }, []);
-
-  // called whenever RandomClickView wants to “consume” one item
-  const handleConsume = useCallback(() => {
-    chrome.tabs.query({ active: true, currentWindow: true }, (tabs: any[]) => {
-      const tabId = tabs[0]?.id as number;
-      if (!tabId) return;
-
-      chrome.scripting.executeScript({
-        target: { tabId, allFrames: false },
-        world: "MAIN",
-        func: () => {
-          const selector = [
-            "a[href]",
-            "button",
-            'input[type="button"]',
-            'input[type="submit"]',
-            '[role="button"]',
-            "[onclick]",
-          ].join(",");
-          const elems = Array.from(
-            document.querySelectorAll<HTMLElement>(selector)
-          );
-          if (!elems.length) {
-            console.warn("No clickable elements found");
-            return;
-          }
-          const rnd = elems[Math.floor(Math.random() * elems.length)];
-          const evt = new MouseEvent("click", {
-            bubbles: true,
-            cancelable: true,
-          });
-          rnd.dispatchEvent(evt);
-          console.log(
-            `⚡ clicked random <${rnd.tagName.toLowerCase()}#${rnd.id}>`
-          );
-        },
-      });
-    });
-  }, []);
-
-  // Function to clean up stream and video element
-  const cleanupMedia = useCallback(() => {
-    if (streamRef.current) {
-      streamRef.current.getTracks().forEach((track) => track.stop());
-      streamRef.current = null;
-    }
-    if (videoRef.current) {
-      videoRef.current.remove();
-      videoRef.current = null;
-    }
-  }, []);
-
-  // Function to start the screen capture process
-  const startCapture = useCallback(() => {
-    setViewState("capturing"); // Indicate we are trying to capture
-    cleanupMedia(); // Clean up any previous media
-
-    if (chrome.desktopCapture?.chooseDesktopMedia) {
-      chrome.desktopCapture.chooseDesktopMedia(
-        ["screen", "window", "tab"],
-        (streamId) => {
-          if (!streamId) {
-            console.warn("User cancelled desktop capture");
-            setViewState("empty"); // Go back if user cancels picker
-            return;
-=======
   const [errorMessage, setErrorMessage] = useState<string | null>(null);
   const intervalRef = useRef<number | null>(null); // Use number for setInterval ID in browser
 
@@ -172,65 +48,10 @@
             if (dataUrl) {
               setScreenshots((prev) => [...prev, dataUrl]);
             }
->>>>>>> 67f30503
           }
         );
       };
 
-<<<<<<< HEAD
-          navigator.mediaDevices
-            .getUserMedia({
-              audio: false,
-              video: {
-                // @ts-ignore
-                mandatory: {
-                  chromeMediaSource: "desktop",
-                  chromeMediaSourceId: streamId,
-                },
-              },
-            })
-            .then((stream) => {
-              streamRef.current = stream;
-              const video = document.createElement("video");
-              video.style.display = "none";
-              video.srcObject = stream;
-              video.onloadedmetadata = () => {
-                video.play();
-                videoRef.current = video; // Store ref only after ready
-                setScreenshots([]); // Clear previous screenshots
-                setViewState("recording"); // Move to recording view
-              };
-              document.body.appendChild(video);
-
-              // Handle stream ending (e.g., user clicks "Stop sharing")
-              stream.getVideoTracks()[0].onended = () => {
-                console.log("Stream ended by user.");
-                cleanupMedia();
-                setViewState("empty");
-              };
-            })
-            .catch((err) => {
-              console.error("Error getting desktop stream:", err);
-              // Check for permission error (NotAllowedError is common)
-              if (
-                err instanceof DOMException &&
-                err.name === "NotAllowedError"
-              ) {
-                setViewState("permissionNeeded");
-              } else {
-                // Handle other errors (e.g., constraints invalid)
-                setViewState("empty"); // Go back to empty for other errors
-              }
-            });
-        }
-      );
-    } else {
-      console.warn("desktopCapture API not available");
-      alert(
-        "Desktop Capture API is not available. Ensure your extension has permissions."
-      );
-      setViewState("empty");
-=======
       captureFrame(); // Capture the first frame immediately
       intervalRef.current = setInterval(captureFrame, 500); // Capture every 500ms
 
@@ -238,24 +59,10 @@
       console.error('chrome.tabs.captureVisibleTab API not available.');
       setErrorMessage('Tab Capture API is not available. Ensure your extension has permissions and is running in a valid context.');
       setViewState('error');
->>>>>>> 67f30503
     }
   }, [cleanupCapture]);
 
   const handleCancelClick = () => {
-<<<<<<< HEAD
-    cleanupMedia();
-    setViewState("empty");
-  };
-
-  const handleDoneClick = (capturedScreenshots: string[]) => {
-    console.log(
-      `Recording finished with ${capturedScreenshots.length} screenshots.`
-    );
-    // TODO: Process/save screenshots
-    cleanupMedia();
-    setViewState("empty");
-=======
     cleanupCapture();
     setViewState('empty');
   };
@@ -265,7 +72,6 @@
     // TODO: Process/save screenshots
     cleanupCapture();
     setViewState('empty');
->>>>>>> 67f30503
   };
 
   // Clean up interval on component unmount
@@ -277,33 +83,6 @@
 
   return (
     <div className="app">
-<<<<<<< HEAD
-      <header className="app__header">🚜 Automate Boring Stuff</header>
-      <div className="app__body">
-        <AnimatePresence mode="wait">
-          {viewState === "empty" && (
-            <EmptyView
-              key="empty"
-              onRecordClick={startCapture}
-              onRandomViewClick={() => setViewState("randomClick")}
-            />
-          )}
-          {viewState === "randomClick" && (
-            <RandomClickView
-              items={items}
-              onConsume={handleConsume}
-              onBack={() => setViewState("empty")}
-            />
-          )}
-          {viewState === "permissionNeeded" && (
-            <PermissionGuideView
-              key="permission"
-              onConfirm={handlePermissionConfirmed}
-            />
-          )}
-          {viewState === "recording" && videoRef.current && (
-            <RecordingView
-=======
       <header className="app__header">
         🚜 Automate Boring Stuff
       </header>
@@ -315,31 +94,12 @@
           {/* Removed PermissionGuideView and 'permissionNeeded' state */}
           {viewState === 'recording' && (
              <RecordingView
->>>>>>> 67f30503
               key="recording"
               screenshots={screenshots} // Pass screenshots directly
               onCancelClick={handleCancelClick}
               onDoneClick={() => handleDoneClick()} // Pass collected screenshots on Done
             />
           )}
-<<<<<<< HEAD
-          {viewState === "capturing" && (
-            <motion.div
-              key="capturing"
-              initial={{ opacity: 0 }}
-              animate={{ opacity: 1 }}
-              exit={{ opacity: 0 }}
-              style={{ textAlign: "center" }}
-            >
-              Requesting permission...
-            </motion.div>
-          )}
-        </AnimatePresence>
-      </div>
-    </div>
-  );
-};
-=======
           {/* Removed 'capturing' state */}
            {viewState === 'error' && (
              <motion.div key="error" initial={{opacity: 0}} animate={{opacity: 1}} exit={{opacity: 0}} style={{textAlign: 'center', color: 'red'}}>
@@ -355,7 +115,6 @@
     </div>
   )
 }
->>>>>>> 67f30503
 
 ReactDOM.createRoot(document.getElementById("root")!).render(
   <React.StrictMode>
