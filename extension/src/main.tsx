--- conflicted
+++ resolved
@@ -41,7 +41,7 @@
 interface FinalizeResponse {
   script?: {
     content: string;
-  }; 
+  };
   message?: string;
 }
 
@@ -57,11 +57,7 @@
 // Combine view states
 type ViewState = 'authenticating' | 'authRequired' | 'loading' | 'empty' | 'recording' | 'processingAction' | 'error' | 'action' | 'browseScripts';
 
-<<<<<<< HEAD
-const API_BASE_URL = " https://faf7-65-112-8-50.ngrok-free.app"; // Define your backend URL
-=======
 const API_BASE_URL = "https://faf7-65-112-8-50.ngrok-free.app"; // Define your backend URL
->>>>>>> 5f8219c9
 // AUTH_COOKIE_NAME is no longer checked here, but might still be relevant for backend interactions
 // const AUTH_COOKIE_NAME = "auth_session";
 
